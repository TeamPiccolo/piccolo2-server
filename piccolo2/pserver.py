--- conflicted
+++ resolved
@@ -34,14 +34,11 @@
 
     log = logging.getLogger("piccolo.server")
 
-<<<<<<< HEAD
     log.info("piccolo2 server version %s"%piccolo.__version__)
     
-=======
     # setup the blinking status led
     piccolo.StatusLED.start()
 
->>>>>>> 328db82c
     # create data directory
     pData = piccolo.PiccoloDataDir(serverCfg.cfg['datadir']['datadir'],
                                    device=serverCfg.cfg['datadir']['device'],
