--- conflicted
+++ resolved
@@ -1,12 +1,11 @@
 2017-12-11 Magnus Hagdorn
-<<<<<<< HEAD
  * piccolo2/server/PiccoloSpectrometer.py: catch all exceptions and only report
    them when autointegration fails
-=======
+
+2017-12-11 Magnus Hagdorn
  * piccolo2/server/PiccoloDispatcher.py: hook up quiet time methods
  * piccolo2/server/PiccoloScheduler.py: add methods to set/get quiet time, a
    period during which the scheduler is suspended
->>>>>>> 69070ebd
 
 2017-12-05 Magnus Hagdorn
  * piccolo2/server/Piccolo.py: store Run name in meta data
